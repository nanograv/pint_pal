--- conflicted
+++ resolved
@@ -527,13 +527,8 @@
         if 'bad-epoch' in valid_valued:
             names = np.array([f['name'] for f in toas.orig_table['flags']])
             for be in self.get_bad_epochs():
-<<<<<<< HEAD
-                be_select = np.array([(be[0] in n) for n in toas.get_flag_value('name')[0]])
-                apply_cut_flag(toas,be_select,'badepoch')
-=======
                 epochinds = np.where([be in n for n in names])[0]
                 apply_cut_flag(toas,epochinds,'badepoch',warn=warn)
->>>>>>> 68cbb1cb
         if 'bad-range' in valid_valued:
             mjds = np.array([m for m in toas.orig_table['mjd_float']])
             backends = np.array([f['be'] for f in toas.orig_table['flags']])
