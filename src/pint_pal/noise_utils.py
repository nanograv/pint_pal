<<<<<<< HEAD
import os, json, itertools, time, pathlib
import numpy as np
from astropy import log
=======
import numpy as np, os, json, itertools, time
from loguru import logger as log
>>>>>>> d73c9bc8
from astropy.time import Time

from enterprise.pulsar import Pulsar
from enterprise_extensions import models, model_utils
from enterprise_extensions import sampler as ee_sampler
import corner

import pint.models as pm
from pint.models.parameter import maskParameter
from pint.models.timing_model import Component

import matplotlib.pyplot as pl

import la_forge.core as co

from enterprise_extensions.sampler import group_from_params, get_parameter_groups
from enterprise_extensions import model_utils
from enterprise_extensions.empirical_distr import (EmpiricalDistribution1D,
                                                   EmpiricalDistribution2D)


def setup_sampling_groups(pta,
                          write_groups=True,
                          outdir='./'):
    """
    Sets sampling groups for PTMCMCSampler.
    The sampling groups can help ensure the sampler does not get stuck.
    The idea is to group parameters which are more highly correlated.

    Params
    ------
    pta: the enterprise pta object 
    write_groups: bool, write the groups to a file
    outdir: str, directory to write the groups to
    
    returns
    -------
    groups: list of lists of indices corresponding to parameter groups
    
    """
        
        # groups
    pnames = pta.param_names
    groups = get_parameter_groups(pta)
    # add per-backend white noise
    backends = np.unique([p[p.index('_')+1:p.index('efac')-1] for p in pnames if 'efac' in p])
    for be in backends:
        groups.append(group_from_params(pta,[be]))
    # group red noise parameters
    exclude = ['linear_timing_model','sw_r2','sw_4p39','measurement_noise',
            'ecorr_sherman-morrison', 'ecorr_fast-sherman-morrison']
    red_signals = [p[p.index('_')+1:] for p in list(pta.signals.keys())
                if not p[p.index('_')+1:] in exclude]
    rn_ct = 0
    for rs in red_signals:
        if len(group_from_params(pta,[rs])) > 0:
            rn_ct += 1
            groups.append(group_from_params(pta,[rs]))
    if rn_ct > 1:
        groups.append(group_from_params(pta,red_signals))
    # add cross chromatic groups
    if 'n_earth' in pnames or 'log10_sigma_ne' in pnames:
        # cross SW and chrom groups
        dmgp_sw = [idx for idx, nm in enumerate(pnames)
                if any([flag in nm for flag in ['dm_gp','n_earth', 'log10_sigma_ne']])]
        groups.append(dmgp_sw)
        if np.any(['chrom' in param for param in pnames]):
            chromgp_sw = [idx for idx, nm in enumerate(pnames)
                        if any([flag in nm for flag in ['chrom_gp','n_earth', 'log10_sigma_ne']])]
            dmgp_chromgp_sw = [idx for idx, nm in enumerate(pnames)
                            if any([flag in nm for flag in ['dm_gp','chrom','n_earth', 'log10_sigma_ne']])]
            groups.append(chromgp_sw)
            groups.append(dmgp_chromgp_sw)
    if np.any(['chrom' in param for param in pnames]):
        # cross dmgp and chromgp group
        dmgp_chromgp = [idx for idx, nm in enumerate(pnames)
                        if any([flag in nm for flag in ['dm_gp','chrom']])]
        groups.append(dmgp_chromgp)
    # everything
    groups.append([i for i in range(len(pnames))])
    # save list of params corresponding to groups
    if write_groups is True:
        with open(f'{outdir}/groups.txt', 'w') as fi:
            for group in groups:
                line = np.array(pnames)[np.array(group)]
                fi.write("[" + " ".join(line) + "]\n")
    # return the groups to be passed to the sampler
    return groups


def get_mean_large_likelihoods(core, N=10):
    '''
    Calculate the mean of the top N likelihood samples from the chain.
    This is an alternate to fixing the noise values in the timing model to
    the MAP or the median.

    Params
    ======
    core: la_forge.core object
    N: int, number of top likelihood samples to average
    Returns
    =======
    mean_data: np.array, mean of the top N likelihood samples
    '''
    chain = core.chain[core.burn:,:]
    lnlike_idx = core.params.index('lnlike')
    sorted_data = chain[chain[:, lnlike_idx].argsort()[::-1]]
    vals = np.mean(sorted_data[:N,:],axis=0)
    return {par: vals[p] for p, par in enumerate(core.params)}


def analyze_noise(
    chaindir="./noise_run_chains/",
    use_noise_point='mean_large_likelihood',
    likelihoods_to_average=50,
    burn_frac=0.25,
    save_corner=True,
    no_corner_plot=False,
    chaindir_compare=None,
    model_kwargs={},
    sampler_kwargs={},
):
    """
    Reads enterprise chain file; produces and saves corner plot; returns WN dictionary and RN (SD) BF

    Parameters
    ==========
    chaindir: path to enterprise noise run chain; Default: './noise_run_chains/'
    use_noise_point: point to use for noise analysis; Default: 'MAP'.
        Options: 'MAP', 'median', 'mean_large_likelihood',
        Note that the MAP is the the same as the maximum likelihood value when all the priors are uniform. 
    likelihoods_to_average: number of top likelihood samples to average; Default: 50
        Only applicable if use_noise_point is 'mean_large_likelihood'.
    burn_frac: fraction of chain to use for burn-in; Default: 0.25
    save_corner: Flag to toggle saving of corner plots; Default: True
    no_corner_plot: Flag to toggle saving of corner plots; Default: False
    chaindir_compare: path to noise run chain wish to plot in corner plot for comparison; Default: None

    Returns
    =======
    noise_core: la_forge.core object which contains noise chains and run metadata
    noise_dict: Dictionary of maximum a posterior noise values
    rn_bf: Savage-Dickey BF for achromatic RN for given pulsar
    """
    # get the default settings
    model_defaults, sampler_defaults = get_model_and_sampler_default_settings()
    # update with args passed in
    model_defaults.update(model_kwargs)
    sampler_defaults.update(sampler_kwargs)
    model_kwargs = model_defaults.copy()
    sampler_kwargs = sampler_defaults.copy()
    sampler = sampler_kwargs['sampler']
    likelihood = sampler_kwargs['likelihood']
    try:
        noise_core = co.Core(chaindir=chaindir)
    except:
        if os.path.isfile(chaindir):
            log.error(f"Could not load noise run from {chaindir}. Make sure the path is correct. " \
                      +"Also make sure you have an up-to-date la_forge installation. ")
            raise ValueError(f"Could not load noise run from {chaindir}. Check path and la_forge installation.")
        else:
            log.error(f"No noise runs found in {chaindir}. Make sure the path is correct.") 
            raise ValueError(f"Could not load noise run from {chaindir}. Check path.")
    if sampler == 'PTMCMCSampler':
        # standard burn ins
        noise_core.set_burn(burn_frac)
    else:
        noise_core.set_burn(burn_frac)
    chain = noise_core.chain[int(burn_frac * len(noise_core.chain)) :, :-4]
    psr_name = noise_core.params[0].split("_")[0]
    pars =  np.array([p for p in noise_core.params if p not in ['lnlike', 'lnpost', 'chain_accept', 'pt_chain_accept']])
    # if len(pars)+2 != chain.shape[1]:
    #     chain = chain[:, :len(pars)+2]
    
    # load in same for comparison noise model
    if chaindir_compare is not None:
        compare_core = co.Core(chaindir=chaindir)
        compare_core.set_burn(noise_core.burn)
        chain_compare = compare_core.chain[int(burn_frac * len(noise_core.chain)) :, :-4]
        pars_compare = np.array([p for p in compare_core.params if p not in ['lnlike', 'lnpost', 'chain_accept', 'pt_chain_accept']])
        # if len(pars_compare)+2 != chain_compare.shape[1]:
        #     chain_compare = chain_compare[:, :len(pars_compare)+2]

        psr_name_compare = pars_compare[0].split("_")[0]
        if psr_name_compare != psr_name:
            log.warning(
                f"Pulsar name from {chaindir_compare} does not match. Will not plot comparison"
            )
            chaindir_compare = None

            
    if save_corner and not no_corner_plot:
        pars_short = [p.split("_", 1)[1] for p in pars]
        log.info(f"Chain parameter names are {pars_short}")
        log.info(f"Chain parameter convention: {test_equad_convention(pars_short)}")
        if chaindir_compare is not None:
            # need to plot comparison corner plot first so it's underneath
            compare_pars_short = [p.split("_", 1)[1] for p in pars_compare]
            log.info(f"Comparison chain parameter names are {compare_pars_short}")
            log.info(
               f"Comparison chain parameter convention: {test_equad_convention(compare_pars_short)}"
            )
            # don't plot comparison if the parameter names don't match
            if compare_pars_short != pars_short:
                log.warning(
                   "Parameter names for comparison noise chains do not match, not plotting the compare-noise-dir chains"
                )
                chaindir_compare = None
            else:
                normalization_factor = (
                    np.ones(len(chain_compare))
                    * len(chain)
                    / len(chain_compare)
                )
                fig = corner.corner(
                    chain_compare,
                    color="orange",
                    alpha=0.5,
                    weights=normalization_factor,
                    labels=compare_pars_short,
                )
                # normal corner plot
                corner.corner(
                    chain, fig=fig, color="black", labels=pars_short
                )
        if chaindir_compare is None:
            corner.corner(chain, labels=pars_short)

        if "_wb" in chaindir:
            figname = f"./{psr_name}_noise_corner_wb.pdf"
        elif "_nb" in chaindir:
            figname = f"./{psr_name}_noise_corner_nb.pdf"
        else:
            figname = f"./{psr_name}_noise_corner.pdf"

        pl.savefig(figname)
        pl.savefig(figname.replace(".pdf", ".png"), dpi=300)

        pl.show()

    if no_corner_plot:

        from matplotlib.backends.backend_pdf import PdfPages

        if "_wb" in chaindir:
            figbase = f"./{psr_name}_noise_posterior_wb"
        elif "_nb" in chaindir:
            figbase = f"./{psr_name}_noise_posterior_nb"
        else:
            figbase = f"./{psr_name}_noise_posterior"

        pars_short = [p.split("_", 1)[1] for p in pars]
        log.info(f"Chain parameter names are {pars_short}")
        log.info(f"Chain parameter convention: {test_equad_convention(pars_short)}")
        if chaindir_compare is not None:
            # need to plot comparison corner plot first so it's underneath
            compare_pars_short = [p.split("_", 1)[1] for p in pars_compare]
            log.info(f"Comparison chain parameter names are {compare_pars_short}")
            log.info(
                f"Comparison chain parameter convention: {test_equad_convention(compare_pars_short)}"
            )
            # don't plot comparison if the parameter names don't match
            if compare_pars_short != pars_short:
                log.warning(
                    "Parameter names for comparison noise chains do not match, not plotting the compare-noise-dir chains"
                )
                chaindir_compare = None
            else:
                normalization_factor = (
                    np.ones(len(chain_compare))
                    * len(chain)
                    / len(chain_compare)
                )

        # Set the shape of the subplots
        shape = pars.shape[0]

        if "_wb" in chaindir:
            ncols = 4  # number of columns per page
        else:
            ncols = 3

        nrows = 5  # number of rows per page

        mp_idx = noise_core.map_idx
        param_medians = [noise_core.get_param_median(p) for p in noise_core.params if p not in ['lnlike', 'lnpost']]
        param_medians_dict = {p: noise_core.get_param_median(p) for p in noise_core.params if p not in ['lnlike', 'lnpost']}
        #mp_idx = np.argmax(chain[:, a])
        if chaindir_compare is not None:
            mp_compare_idx = compare_core.map_idx

        nbins = 20
        pp = 0
        for idx, par in enumerate(pars_short):
            j = idx % (nrows * ncols)
            if j == 0:
                pp += 1
                fig = pl.figure(figsize=(8, 11))

            ax = fig.add_subplot(nrows, ncols, j + 1)
            ax.hist(
                chain[:, idx],
                bins=nbins,
                histtype="step",
                color="black",
                label="Current",
            )
            ax.axvline(chain[:, idx][mp_idx], ls="--", color="black", label="MAP")
            if use_noise_point == 'mean_large_likelihood':
                lbl = "mean of 50 MLVs"
            if use_noise_point == 'MAP':
                lbl = "MAP"
            if use_noise_point == 'median':
                lbl = "median"
            ax.axvline(param_medians[idx], ls="--", color="green", label=lbl)
            if chaindir_compare is not None:
                ax.hist(
                    chain_compare[:, idx],
                    bins=nbins,
                    histtype="step",
                    color="orange",
                    label="Past",
                )
                ax.axvline(
                    chain_compare[:, idx][mp_compare_idx], ls="--", color="orange"
                )
            if "_wb" in chaindir:
                ax.set_xlabel(par, fontsize=8)
            else:
                ax.set_xlabel(par, fontsize=10)
            ax.set_yticks([])
            ax.set_yticklabels([])

            if j == (nrows * ncols) - 1 or idx == len(pars_short) - 1:
                pl.tight_layout()
                pl.savefig(f"{figbase}_{pp}.pdf")

        # Wasn't working before, but how do I implement a legend?
        # ax[nr][nc].legend(loc = 'best')
        pl.legend(loc="best")
        pl.show()
    
    if use_noise_point == 'MAP':
        noise_dict = noise_core.get_map_dict()
    elif use_noise_point == 'median':
        noise_dict = param_medians_dict
    elif use_noise_point == 'mean_large_likelihood':
        noise_dict = get_mean_large_likelihoods(noise_core, N=likelihoods_to_average)
    else:
        log.error(f"Invalid noise point {use_noise_point}. Must be 'MAP' or 'median' ")
        raise ValueError(f"Invalid noise point {use_noise_point}. Must be 'MAP' or 'median' or 'mean_large_likelihood' ")

    # Print bayes factor for red noise in pulsar
    rn_amp_nm = psr_name+"_red_noise_log10_A"
    rn_bf = model_utils.bayes_fac(noise_core(rn_amp_nm), ntol=1, logAmax=-11, logAmin=-20)[0]

    return noise_core, noise_dict, rn_bf


def model_noise(
    mo,
    to,
    using_wideband=False,
    resume=False,
    run_noise_analysis=True,
    wb_efac_sigma=0.25,
    base_op_dir="./",
    model_kwargs={},
    sampler_kwargs={},
    return_sampler_without_sampling=False,
):
    """
    Setup enterprise or discovery likelihood and perform Bayesian inference on noise model

    Parameters
    ==========
    mo: PINT (or tempo2) timing model
    to: PINT (or tempo2) TOAs
    using_wideband: Flag to toggle between narrowband and wideband datasets; Default: False
    resume: Flag to resume overwrite previous run or not.
    run_noise_analysis: Flag to toggle execution of noise modeling; Default: True
    noise_kwargs: dictionary of noise model parameters; Default: {}
    sampler_kwargs: dictionary of sampler parameters; Default: {}
    return_sampler: Flag to return the sampler object; Default: False
    
    Recommended to pass model_kwargs and sampler_kwargs from the config file.
    Default kwargs given by function `get_model_and_sampler_default_settings`.
    Import configuration parameters:
        likelihood: choose from ['enterprise', 'discovery']
            enterprise -- enterprise likelihood
            discovery -- various numpyro samplers with a discovery likelihood
        sampler: for enterprise choose from ['PTMCMCSampler','GibbsSampler']
             for discovery choose from  ['HMC', 'NUTS', 'HMC-GIBBS']

    Returns
    =======
    None or
    samp: sampler object
    """
    # get the default settings
    model_defaults, sampler_defaults = get_model_and_sampler_default_settings()
    # update with args passed in
    model_defaults.update(model_kwargs)
    sampler_defaults.update(sampler_kwargs)
    model_kwargs = model_defaults.copy()
    sampler_kwargs = sampler_defaults.copy()
    likelihood = sampler_kwargs['likelihood']
    sampler = sampler_kwargs['sampler']
    
    outdir = format_chain_dir(base_op_dir, mo, using_wideband=using_wideband)

    if os.path.exists(outdir) and run_noise_analysis and not resume:
        log.warning(
            f"A noise directory for pulsar {mo.PSR.value} already exists! "
            "Please rename the existing directory or specify a new location with "
            "base_op_dir. If you're trying to resume noise modeling, use "
            "resume=True with the existing directory. Skipping noise analysis."
        )
        return None
    elif os.path.exists(outdir) and (run_noise_analysis) and (resume):
        log.info(
            "A noise directory for pulsar {} already exists! Re-running noise modeling starting from previous chain".format(
                mo.PSR.value
            )
        )

    if not run_noise_analysis:
        log.info(
            "Skipping noise modeling. Change run_noise_analysis = True to run noise modeling."
        )
        return None


    # Create enterprise Pulsar object for supplied pulsar timing model (mo) and toas (to)
    log.info(f"Creating enterprise.Pulsar object from model with {mo.NTOA.value} toas...")
    e_psr = Pulsar(mo, to)
    ##########################################################
    ################     PTMCMCSampler      ##################
    ##########################################################
    if likelihood == "enterprise" and sampler == 'PTMCMCSampler':
        log.info(f"Setting up noise analysis with {likelihood} likelihood and {sampler} sampler for {e_psr.name}")
        # Setup a single pulsar PTA using enterprise_extensions
        # Ensure n_iter is an integer
        sampler_kwargs['n_iter'] = int(float(sampler_kwargs['n_iter']))

        if sampler_kwargs['n_iter'] < 1e4:
            log.warning(
            f"Such a small number of iterations with {sampler} is unlikely to yield accurate posteriors. STRONGLY recommend increasing the number of iterations to at least 5e4"
            )
        if not using_wideband:
            pta = models.model_singlepsr_noise(
                e_psr,
                white_vary=True,
                red_var=model_kwargs['inc_rn'], # defaults True
                is_wideband=False,
                use_dmdata=False,
                dmjump_var=False,
                wb_efac_sigma=wb_efac_sigma,
                tm_svd=True,
                # DM GP
                #dm_var=model_kwargs['inc_dmgp'],
                #dm_Nfreqs=model_kwargs['dmgp_nfreqs'],
                # CHROM GP
                #chrom_gp=model_kwargs['inc_chromgp'],
                #chrom_Nfreqs=model_kwargs['chromgp_nfreqs'],
                #chrom_gp_kernel='diag', # Fourier basis chromg_gp
                # DM SOLAR WIND
                #dm_sw_deter=model_kwargs['inc_sw_deter'],
                #ACE_prior=model_kwargs['ACE_prior'],
                # can pass extra signals in here
                #extra_sigs=model_kwargs['extra_sigs'],
            )
            pta.set_default_params({})
        else:
            pta = models.model_singlepsr_noise(
                e_psr,
                is_wideband=True,
                use_dmdata=True,
                white_vary=True,
                red_var=model_kwargs['inc_rn'],
                dmjump_var=False,
                wb_efac_sigma=wb_efac_sigma,
                ng_twg_setup=True,
            )
            dmjump_params = {}
            for param in mo.params:
                if param.startswith("DMJUMP"):
                    dmjump_param = getattr(mo, param)
                    dmjump_param_name = (
                        f"{pta.pulsars[0]}_{dmjump_param.key_value[0]}_dmjump"
                    )
                    dmjump_params[dmjump_param_name] = dmjump_param.value
            pta.set_default_params(dmjump_params)
        # set groups here
        groups = setup_sampling_groups(pta, write_groups=False, outdir=outdir)
        #######
        # setup sampler using enterprise_extensions
        if sampler_kwargs['emp_distribution'] is not None:
            try:
                log.info(f"Attempting to load chains for an empirical distributions from {sampler_kwargs['emp_distribution']}")
                core = co.Core(chaindir=sampler_kwargs['emp_distribution'])
            except:
                log.warning(f"Failed to load chains for empirical distributions from {sampler_kwargs['emp_distribution']}.\nCheck path. Need absolute path to chain directory with `pars.txt` and `chain_1.txt`. files")
                core = None
            try:
                if core is not None:
                    emp_dist = make_emp_distr(core)
                    log.info(f"Successfully created empirical distributions !!")
                    log.info("Setting up sampler ...")
            except:
                log.warning(f"Failed to create empirical distributions from successfully loaded directory.")
                emp_dist = None
        else:
            log.warning("Setting up sampler without empirical distributions... Consider adding one for faster sampling by adding `emp_distribution`: /<path to old noise chain>/<psr name>_nb to the `noise_run`->`inference` section of the config file.")
            emp_dist = None
        samp = ee_sampler.setup_sampler(pta,
                                        outdir=outdir,
                                        resume=resume,
                                        groups=groups,
                                        empirical_distr = emp_dist,
        )
        if emp_dist is not None:
            try:
                samp.addProposalToCycle(samp.jp.draw_from_empirical_distr, 50)
            except:
                log.warning("Failed to add draws from empirical distribution.")
        # Initial sample
        # try to initialize the sampler to the maximum likelihood value from a previous run
        # initialize to a random point if any points are missing
        x0 = get_init_sample_from_chain_path(pta, chaindir=sampler_kwargs['emp_distribution'])
        try:
            log_single_likelihood_evaluation_time(pta, sampler_kwargs)
        except:
            log.warning("Failed to time likelihood.")
        if not return_sampler_without_sampling:
            # Start sampling
            log.info("Beginnning to sample...")
            samp.sample(
                x0, sampler_kwargs['n_iter'], SCAMweight=30, AMweight=15, DEweight=50, #**sampler_kwargs
            )
            log.info("Finished sampling.")
    elif likelihood == "enterprise" and sampler == 'GibbsSampler':
        log.info(f"Setting up noise analysis with {likelihood} likelihood and {sampler} sampler for {e_psr.name}")
        raise NotImplementedError("GibbsSampler not yet implemented for enterprise likelihood")
    elif likelihood == "discovery":
        log.info(f"Setting up noise analysis with {likelihood} likelihood and {sampler} sampler for {e_psr.name}")
        raise NotImplementedError("Discovery likelihood not yet implemented")
    else:
        log.error(
            f"Invalid likelihood ({likelihood}) and sampler ({sampler}) combination." \
            + "\nCan only use enterprise with PTMCMCSampler or GibbsSampler."
        )
    if return_sampler_without_sampling:
        return samp


def convert_to_RNAMP(value):
    """
    Utility function to convert enterprise RN amplitude to tempo2/PINT parfile RN amplitude
    """
    return (86400.0 * 365.24 * 1e6) / (2.0 * np.pi * np.sqrt(3.0)) * 10**value

def format_chain_dir(
    root_dir: str,
    model: pm.timing_model.TimingModel,
    using_wideband: bool = False
) -> str:
    """
    Appropriately formats a chain directory. This must end in PSR_[nw]b/
    """
    mode = "nb"
    if using_wideband:
        mode = "wb"

    sub_dir = f"{model.PSR.value}_{mode}"
    # Check if the root_dir contains sub_dir or not, otherwise add it
    p = pathlib.Path(root_dir)
    last_dir = p.parent.name if p.is_dir() else p.name
    if last_dir == sub_dir:
        chain_dir = root_dir
    else:
        chain_dir = os.path.join(root_dir, sub_dir, '')

    return chain_dir


def add_noise_to_model(
    model,
    use_noise_point='mean_large_likelihood',
    burn_frac=0.25,
    save_corner=True,
    no_corner_plot=False,
    ignore_red_noise=False,
    using_wideband=False,
    rn_bf_thres=1e2,
    base_dir=None,
    compare_dir=None,
    return_noise_core=False,
):
    """
    Add WN, RN, DMGP, ChromGP, and SW parameters to timing model.

    Parameters
    ==========
    model: PINT (or tempo2) timing model
    use_noise_point: point to use for noise analysis; Default: 'mean_large_likelihood'.
        Options: 'MAP', 'median', 'mean_large_likelihood'
        Note that the MAP is the the same as the maximum likelihood value when all the priors are uniform.
        Mean large likelihood takes N of the largest likelihood values and then takes the mean of those. (Recommended).
    burn_frac: fraction of chain to use for burn-in; Default: 0.25
    save_corner: Flag to toggle saving of corner plots; Default: True
    ignore_red_noise: Flag to manually force RN exclusion from timing model. When False,
        code determines whether
    RN is necessary based on whether the RN BF > 1e3. Default: False
    using_wideband: Flag to toggle between narrowband and wideband datasets; Default: False
    base_dir: directory containing {psr}_nb and {psr}_wb chains directories; if None, will
        check for results in the current working directory './'.
    return_noise_core: Flag to return the la_forge.core object; Default: False

    Returns
    =======
    model: New timing model which includes WN and RN (and potentially dmgp, chrom_gp, and solar wind) parameters
    (optional)
    noise_core: la_forge.core object which contains noise chains and run metadata
    """

    # Assume results are in current working directory if not specified
    if not base_dir:
        base_dir = "./"

    chaindir_compare = compare_dir
    chaindir = format_chain_dir(base_dir, model, using_wideband=using_wideband)
    if compare_dir is not None:
        chaindir_compare = format_chain_dir(compare_dir, model, using_wideband=using_wideband)

    log.info(f"Using existing noise analysis results in {chaindir}")
    log.info("Adding new noise parameters to model.")
    if use_noise_point == 'mean_large_likelihood':
        log.info("Using mean of top 50 likelihood samples for noise parameters.")
    elif use_noise_point == 'MAP':
        log.info("Using maximum a posteriori values for noise parameters.")
    elif use_noise_point == 'median':
        log.info("Using median values for noise parameters.")
    noise_core, noise_dict, rn_bf = analyze_noise(
        chaindir=chaindir,
        use_noise_point=use_noise_point,
        likelihoods_to_average=50,
        burn_frac=burn_frac,
        save_corner=save_corner,
        no_corner_plot=no_corner_plot,
        chaindir_compare=chaindir_compare,
    )
    chainfile = chaindir + "chain_1.txt"
    try:
        mtime = Time(os.path.getmtime(chainfile), format="unix")
        log.info(f"Noise chains loaded from {chainfile} created at {mtime.isot}")
    except:
        chainfile = chaindir+"chain.nc"
        mtime = Time(os.path.getmtime(chainfile), format="unix")
        log.info(f"Noise chains loaded from {chainfile} created at {mtime.isot}")
        

    # Create the maskParameter for EFACS
    efac_params = []
    equad_params = []
    ecorr_params = []
    dmefac_params = []
    dmequad_params = []

    efac_idx = 1
    equad_idx = 1
    ecorr_idx = 1
    dmefac_idx = 1
    dmequad_idx = 1
    
    psr_name = list(noise_dict.keys())[0].split("_")[0]
    noise_pars = np.array(list(noise_dict.keys()))
    wn_dict = {key: val for key, val in noise_dict.items() if "efac" in key or "equad" in key or "ecorr" in key}
    for key, val in wn_dict.items():
        
        if "_efac" in key:

            param_name = key.split("_efac")[0].split(psr_name)[1][1:]

            tp = maskParameter(
                name="EFAC",
                index=efac_idx,
                key="-f",
                key_value=param_name,
                value=val,
                units="",
                convert_tcb2tdb=False,
            )
            efac_params.append(tp)
            efac_idx += 1

        # See https://github.com/nanograv/enterprise/releases/tag/v3.3.0
        # ..._t2equad uses PINT/Tempo2/Tempo convention, resulting in total variance EFAC^2 x (toaerr^2 + EQUAD^2)
        elif "_t2equad" in key:

            param_name = (
                key.split("_t2equad")[0].split(psr_name)[1].split("_log10")[0][1:]
            )

            tp = maskParameter(
                name="EQUAD",
                index=equad_idx,
                key="-f",
                key_value=param_name,
                value=10**val / 1e-6,
                units="us",
                convert_tcb2tdb=False,
            )
            equad_params.append(tp)
            equad_idx += 1

        # ..._tnequad uses temponest convention, resulting in total variance EFAC^2 toaerr^2 + EQUAD^2
        elif "_tnequad" in key:

            param_name = (
                key.split("_tnequad")[0].split(psr_name)[1].split("_log10")[0][1:]
            )

            tp = maskParameter(
                name="EQUAD",
                index=equad_idx,
                key="-f",
                key_value=param_name,
                value=10**val / 1e-6,
                units="us",
                convert_tcb2tdb=False,
            )
            equad_params.append(tp)
            equad_idx += 1

        # ..._equad uses temponest convention; generated with enterprise pre-v3.3.0
        elif "_equad" in key:

            param_name = (
                key.split("_equad")[0].split(psr_name)[1].split("_log10")[0][1:]
            )

            tp = maskParameter(
                name="EQUAD",
                index=equad_idx,
                key="-f",
                key_value=param_name,
                value=10**val / 1e-6,
                units="us",
                convert_tcb2tdb=False,
            )
            equad_params.append(tp)
            equad_idx += 1

        elif ("_ecorr" in key) and (not using_wideband):

            param_name = (
                key.split("_ecorr")[0].split(psr_name)[1].split("_log10")[0][1:]
            )

            tp = maskParameter(
                name="ECORR",
                index=ecorr_idx,
                key="-f",
                key_value=param_name,
                value=10**val / 1e-6,
                units="us",
                convert_tcb2tdb=False,
            )
            ecorr_params.append(tp)
            ecorr_idx += 1

        elif ("_dmefac" in key) and (using_wideband):

            param_name = key.split("_dmefac")[0].split(psr_name)[1][1:]

            tp = maskParameter(
                name="DMEFAC",
                index=dmefac_idx,
                key="-f",
                key_value=param_name,
                value=val,
                units="",
                convert_tcb2tdb=False,
            )
            dmefac_params.append(tp)
            dmefac_idx += 1

        elif ("_dmequad" in key) and (using_wideband):

            param_name = (
                key.split("_dmequad")[0].split(psr_name)[1].split("_log10")[0][1:]
            )

            tp = maskParameter(
                name="DMEQUAD",
                index=dmequad_idx,
                key="-f",
                key_value=param_name,
                value=10**val,
                units="pc/cm3",
                convert_tcb2tdb=False,
            )
            dmequad_params.append(tp)
            dmequad_idx += 1

    # Test EQUAD convention and decide whether to convert
    convert_equad_to_t2 = False
    if test_equad_convention(noise_dict.keys()) == "tnequad":
        log.info(
            "WN paramaters use temponest convention; EQUAD values will be converted once added to model"
        )
        convert_equad_to_t2 = True
        if np.any(["_equad" in p for p in noise_dict.keys()]):
            log.info("WN parameters generated using enterprise pre-v3.3.0")
    elif test_equad_convention(noise_dict.keys()) == "t2equad":
        log.info("WN parameters use T2 convention; no conversion necessary")

    # Create white noise components and add them to the model
    ef_eq_comp = pm.ScaleToaError()
    ef_eq_comp.remove_param(param="EFAC1")
    ef_eq_comp.remove_param(param="EQUAD1")
    ef_eq_comp.remove_param(param="TNEQ1")
    for efac_param in efac_params:
        ef_eq_comp.add_param(param=efac_param, setup=True)
    for equad_param in equad_params:
        ef_eq_comp.add_param(param=equad_param, setup=True)
    model.add_component(ef_eq_comp, validate=True, force=True)

    if len(dmefac_params) > 0 or len(dmequad_params) > 0:
        dm_comp = pm.noise_model.ScaleDmError()
        dm_comp.remove_param(param="DMEFAC1")
        dm_comp.remove_param(param="DMEQUAD1")
        for dmefac_param in dmefac_params:
            dm_comp.add_param(param=dmefac_param, setup=True)
        for dmequad_param in dmequad_params:
            dm_comp.add_param(param=dmequad_param, setup=True)
        model.add_component(dm_comp, validate=True, force=True)
    if len(ecorr_params) > 0:
        ec_comp = pm.EcorrNoise()
        ec_comp.remove_param("ECORR1")
        for ecorr_param in ecorr_params:
            ec_comp.add_param(param=ecorr_param, setup=True)
        model.add_component(ec_comp, validate=True, force=True)

    # Create red noise component and add it to the model
    log.info(f"The SD Bayes factor for red noise in this pulsar is: {rn_bf}")
    if (rn_bf >= rn_bf_thres or np.isnan(rn_bf)) and (not ignore_red_noise):

        log.info("Including red noise for this pulsar")
        # Add the ML RN parameters to their component
        rn_comp = pm.PLRedNoise()

        rn_keys = np.array([key for key, val in noise_dict.items() if "_red_" in key])
        rn_comp.RNAMP.quantity = convert_to_RNAMP(
            noise_dict[psr_name + "_red_noise_log10_A"]
        )
        rn_comp.RNIDX.quantity = -1 * noise_dict[psr_name + "_red_noise_gamma"]
        # Add red noise to the timing model
        model.add_component(rn_comp, validate=True, force=True)
    else:
        log.info("Not including red noise for this pulsar")
        
    # Check to see if dm noise is present
    dm_pars = [key for key in noise_pars if "_dm_gp" in key]
    if len(dm_pars) > 0:
        ###### POWERLAW DM NOISE ######
        if f'{psr_name}_dm_gp_log10_A' in dm_pars:
            #dm_bf = model_utils.bayes_fac(noise_core(rn_amp_nm), ntol=1, logAmax=-11, logAmin=-20)[0] 
            #log.info(f"The SD Bayes factor for dm noise in this pulsar is: {dm_bf}") 
            log.info('Adding Powerlaw DM GP noise as PLDMNoise to par file')
            # Add the ML RN parameters to their component
            dm_comp = pm.noise_model.PLDMNoise()
            dm_keys = np.array([key for key, val in noise_dict.items() if "_red_" in key])
            dm_comp.TNDMAMP.quantity = convert_to_RNAMP(
                noise_dict[psr_name + "_dm_gp_log10_A"]
            )
            dm_comp.TNDMGAM.quantity = -1 * noise_dict[psr_name + "_dm_gp_gamma"]
            ##### FIXMEEEEEEE : need to figure out some way to softcode this
            dm_comp.TNDMC.quantitity = 100
            # Add red noise to the timing model
            model.add_component(dm_comp, validate=True, force=True)
        ###### FREE SPECTRAL (WaveX) DM NOISE ######
        elif f'{psr_name}_dm_gp_log10_rho_0' in dm_pars:
            log.info('Adding Free Spectral DM GP as DMWaveXnoise to par file')
            raise NotImplementedError('DMWaveXNoise not yet implemented')

    # Check to see if higher order chromatic noise is present
    chrom_pars = [key for key in noise_pars if "_chrom_gp" in key]
    if len(chrom_pars) > 0:
        ###### POWERLAW CHROMATIC NOISE ######
        if f'{psr_name}_chrom_gp_log10_A' in chrom_pars:
            log.info('Adding Powerlaw CHROM GP noise as PLCMNoise to par file')
            # Add the ML RN parameters to their component
            chrom_comp = pm.noise_model.PLCMNoise()
            # chrom_keys = np.array([key for key, val in noise_dict.items() if "_chrom_gp_" in key])
            chrom_comp.TNCMAMP.quantity = convert_to_RNAMP(
                noise_dict[psr_name + "_chrom_gp_log10_A"]
            )
            chrom_comp.TNCMGAM.quantity = -1 * noise_dict[psr_name + "_chrom_gp_gamma"]
            ##### FIXMEEEEEEE : need to figure out some way to softcode this
            chrom_comp.TNCMC.quantitity = 100
            # Add red noise to the timing model
            model.add_component(chrom_comp, validate=True, force=True)
        ###### FREE SPECTRAL (WaveX) DM NOISE ######
        elif f'{psr_name}_chrom_gp_log10_rho_0' in chrom_pars:
            log.info('Adding Free Spectral CHROM GP as CMWaveXnoise to par file')
            raise NotImplementedError('CMWaveXNoise not yet implemented')
            
    # Check to see if solar wind is present
    sw_pars = [key for key in noise_pars if "sw_r2" in key]
    if len(sw_pars) > 0:
        log.info('Adding Solar Wind Dispersion to par file')
        all_components = Component.component_types
        noise_class = all_components["SolarWindDispersion"]
        noise = noise_class()  # Make the dispersion instance.
        model.add_component(noise, validate=False, force=False)
        # add parameters
        if f'{psr_name}_n_earth' in sw_pars:
            model['NE_SW'].quantity = noise_dict[f'{psr_name}_n_earth']
            model['NE_SW'].frozen = True
        if f'{psr_name}_sw_gp_log10_A' in sw_pars:
            sw_comp = pm.noise_model.PLSWNoise()
            sw_comp.TNSWAMP.quantity = convert_to_RNAMP(noise_dict[f'{psr_name}_sw_gp_log10_A'])
            sw_comp.TNSWAMP.frozen = True
            sw_comp.TNSWGAM.quantity = -1.*noise_dict[f'{psr_name}_sw_gp_gamma']
            sw_comp.TNSWGAM.frozen = True
            # FIXMEEEEEEE : need to figure out some way to softcode this
            sw_comp.TNSWC.quantity = 10
            sw_comp.TNSWC.frozen = True
            model.add_component(sw_comp, validate=False, force=True)
        if f'{psr_name}_sw_gp_log10_rho' in sw_pars:
            raise NotImplementedError('Solar Wind Dispersion free spec GP not yet implemented')


    # Setup and validate the timing model to ensure things are correct
    model.setup()
    model.validate()
    model.meta['noise_mtime'] = mtime.isot

    if convert_equad_to_t2:
        from pint_pal.lite_utils import convert_enterprise_equads

        model = convert_enterprise_equads(model)

    if not return_noise_core:
        return model
    if return_noise_core:
        return model, noise_core


def test_equad_convention(pars_list):
    """
    If (t2/tn)equad present, report convention used.
    See https://github.com/nanograv/enterprise/releases/tag/v3.3.0

    Parameters
    ==========
    pars_list: list of noise parameters from enterprise run (e.g. pars.txt)

    Returns
    =======
    convention_test: t2equad/tnequad/None
    """
    # Test equad convention
    t2_test = np.any(["_t2equad" in p for p in pars_list])
    tn_test = np.any([("_tnequad" in p) or ("_equad" in p) for p in pars_list])
    if t2_test and not tn_test:
        return "t2equad"
    elif tn_test and not t2_test:
        return "tnequad"
    else:
        log.warning(
            "EQUADs not present in parameter list (or something strange is going on)."
        )
        return None


def get_init_sample_from_chain_path(pta, chaindir=None, json_path=None):
    """
    Get the initial sample from a chain directory or json file path.
    If parameters are missing, draw randomly from the prior
    Parameters
    ==========
    pta: enterprise PTA object
    chaindir: path to chain directory
    json_path: path to json file containing starting point
    Returns
    =======
    x0: initial sample
    """
    try:
        if chaindir is not None:
            log.info(f"Attempting to initialize sampler from MAP of chain directory {chaindir}")
            core = co.Core(chaindir)
            starting_point = core.get_map_dict()
            x0_dict = {}
            for prior, par_name in zip(pta.params, pta.param_names):
                if par_name in starting_point.keys():
                    x0_dict.update({par_name: starting_point[par_name]})
                else:
                    x0_dict.update({par_name:  prior.sample()})
            x0 = np.hstack([x0_dict[p] for p in pta.param_names])
        elif json_path is not None:
            with open(json_path, 'r') as fin:
                starting_point = json.load(fin)
            x0_dict = {}
            for prior, par_name in zip(pta.params, pta.param_names):
                if par_name in starting_point.keys():
                    x0_dict.update({par_name: starting_point[par_name]})
                else:
                    x0_dict.update({par_name:  prior.sample()})
            x0 = np.hstack([x0_dict[p] for p in pta.param_names])
        else:
            x0 = np.hstack([p.sample() for p in pta.params])
    except:
        x0 = np.hstack([p.sample() for p in pta.params])
        x0_dict = None
        log.warning(
            f"Unable to initialize sampler from chain directory or json file. Drawing random initial sample."
            )
    return x0

def make1d(par, samples, bins=None, nbins=81):
    if bins is None:
        bins = np.linspace(min(samples), max(samples), nbins)
        
    return EmpiricalDistribution1D(par, samples, bins)

def make2d(pars, samples, bins=None, nbins=81):
    idx = [0,1]
    if bins is None:
        bins = [np.linspace(min(samples[:, i]), max(samples[:, i]), nbins) for i in idx]
    return EmpiricalDistribution2D(pars, samples.T, bins)

def make_emp_distr(core):
    """
    Make empirical distributions for all parameters in core.
    Parameters
    ==========
    core: enterprise_extensions.core.Core object

    Returns
    =======
    dists: list of EmpiricalDistribution1D and EmpiricalDistribution2D objects
    """
    types = ['dm_gp', 'chrom_gp', 'red_noise', 'ecorr', 'chrom_s1yr', 'dm_s1yr', 'exp',]
    # made 1d hist for everything
    dists = [make1d(par, core(par)) for par in core.params[:-4] if 'chrom_gp_idx' not in par]
    # get list of parameters minus chrom_gp_idx cuz this prior is weird.
    params = [p for p in core.params if 'chrom_gp_idx' not in p]
    groups = {ii: [par for par in params if ii in par] for ii in types}
    # make 2ds for various related parameter subgroups
    for group in groups.values():
        _ = [dists.append(make2d(pars,core(list(pars)))) for pars in list(itertools.combinations(group,2)) if len(group)>1]
    # make 2d cross groups
    _ = [[dists.append(make2d([ecr, dm], core([ecr, dm]))) for ecr in groups['ecorr']] for dm in groups['dm_gp']]
    _ = [[dists.append(make2d([dm, chrom], core([dm, chrom]))) for dm in groups['dm_gp']] for chrom in groups['chrom_gp']]
    
    return dists

def log_single_likelihood_evaluation_time(pta, sampler_kwargs):
    """
    Log the time it takes to evaluate the likelihood once.
    """
    log.info("Building the enterprise likelihood and estimating evaluation time...")
    x1 = [[p.sample() for p in pta.params] for _ in range(11)]
    pta.get_lnlikelihood(x1[0])
    start_time = time.time()
    [pta.get_lnlikelihood(x1[i]) for i in range(1,11)]
    end_time = time.time()
    slet = (end_time-start_time)/10
    log.info(f"Single likelihood evaluation time is approximately {slet:.1e} seconds")
    log.info(f"4 times {sampler_kwargs['n_iter']} likelihood evaluations will take approximately: {4*slet*float(sampler_kwargs['n_iter'])/3600/24:.2f} days")



def get_model_and_sampler_default_settings():
    model_defaults = {
        # white noise
        'inc_wn': True, 
        'tnequad': True,
        # acrhomatic red noise
        'inc_rn': True,
        'rn_psd': 'powerlaw',
        'rn_nfreqs': 30,
        # dm gp
        'inc_dmgp': False,
        'dmgp_psd': 'powerlaw',
        'dmgp_nfreqs': 100,
        # higher order chromatic gp
        'inc_chromgp': False,
        'chromgp_psd': 'powerlaw',
        'chromgp_nfreqs': 100,
        'chrom_idx': 4,
        'chrom_quad': False,
        # solar wind
        'inc_sw_deter': False,
        # GP perturbations ontop of the deterministic model
        'inc_swgp': False,
        'ACE_prior': False,
        # 
        'extra_sigs': None,
        # misc
        'tm_svd': True
        }
    sampler_defaults = {
        'likelihood': 'enterprise',
        'sampler': 'PTMCMCSampler',
        # ptmcmc kwargs
        'n_iter': 2.5e5,
        'emp_distribution': None,
        # numpyro kwargs
        'num_steps': 25,
        'num_warmup': 500,
        'num_samples': 2500,
        'num_chains': 4,
        'chain_method': 'parallel',
        'max_tree_depth': 5,
        'dense_mass': False,
        }
    return model_defaults, sampler_defaults<|MERGE_RESOLUTION|>--- conflicted
+++ resolved
@@ -1,11 +1,5 @@
-<<<<<<< HEAD
-import os, json, itertools, time, pathlib
-import numpy as np
-from astropy import log
-=======
-import numpy as np, os, json, itertools, time
+import numpy as np, os, json, itertools, time, pathlib
 from loguru import logger as log
->>>>>>> d73c9bc8
 from astropy.time import Time
 
 from enterprise.pulsar import Pulsar
